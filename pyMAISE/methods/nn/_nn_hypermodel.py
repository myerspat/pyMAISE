--- conflicted
+++ resolved
@@ -5,15 +5,23 @@
 from keras_tuner import HyperModel
 
 from pyMAISE.methods.nn._adam import AdamOpt
+from pyMAISE.methods.nn._conv1d import Conv1dLayer
+from pyMAISE.methods.nn._conv2d import Conv2dLayer
+from pyMAISE.methods.nn._conv3d import Conv3dLayer
 from pyMAISE.methods.nn._dense import DenseLayer
 from pyMAISE.methods.nn._dropout import DropoutLayer
+from pyMAISE.methods.nn._flatten import FlattenLayer
+from pyMAISE.methods.nn._gru import GruLayer
 from pyMAISE.methods.nn._lstm import LstmLayer
-from pyMAISE.methods.nn._gru import GruLayer
-from pyMAISE.methods.nn._conv1d import Conv1dLayer
-from pyMAISE.methods.nn._conv2d import Conv2dLayer 
-from pyMAISE.methods.nn._conv3d import Conv3dLayer
-from pyMAISE.methods.nn._flatten import FlattenLayer
 from pyMAISE.methods.nn._reshape import ReshapeLayer
+from pyMAISE.methods.nn._ada_delta import AdaDeltaOpt
+from pyMAISE.methods.nn._ada_grad import AdaGradOpt
+from pyMAISE.methods.nn._ada_max import AdaMaxOpt
+from pyMAISE.methods.nn._adamw import AdamwOpt
+from pyMAISE.methods.nn._ftrl import FtrlOpt
+from pyMAISE.methods.nn._nadam import NadamOpt
+from pyMAISE.methods.nn._rms_prop import RmsPropOpt
+from pyMAISE.methods.nn._sgd import SgdOpt
 from pyMAISE.utils.hyperparameters import Choice, HyperParameters
 import pyMAISE.settings as settings
 
@@ -66,19 +74,16 @@
         model.compile(**self._compilation_params)
         return model
 
-     # Fit function for keras-tuner to allow hyperparameter tuning of fitting parameters
+    # Fit function for keras-tuner to allow hyperparameter tuning of fitting parameters
     def fit(self, hp, model, x, y, **kwargs):
         fitting_params = copy.deepcopy(self._fitting_params)
         for key, value in self._fitting_params.items():
             if isinstance(value, HyperParameters):
                 fitting_params[key] = value.hp(hp, key)
-<<<<<<< HEAD
+
         return model.fit(
             x, y, **fitting_params, **kwargs, verbose=settings.values.verbosity
         )
-=======
-        return model.fit(x, y, **fitting_params, **kwargs)
->>>>>>> 17b5b9c7
 
     # Update parameters after tuning, a common use case is increasing the number of epochs
     def set_params(self, parameters: dict = None):
@@ -110,7 +115,7 @@
         elif bool(re.search("lstm", layer_name)):
             return LstmLayer(layer_name, self._structural_params[layer_name])
         elif bool(re.search("gru", layer_name)):
-            return GruLayer(layer_name, self.structural_params[layer_name])
+            return GruLayer(layer_name, self._structural_params[layer_name])
         elif bool(re.search("conv1d", layer_name)):
             return Conv1dLayer(layer_name, self._structural_params[layer_name])
         elif bool(re.search("conv2d", layer_name)):
@@ -128,13 +133,28 @@
 
     def _get_optimizer(self, hp):
         optimizer = copy.deepcopy(self._optimizer)
-        if isinstance(self._optimizer, HyperParameters):
+        if isinstance(self._optimizer, Choice):
             optimizer = optimizer.hp(hp, "optimizer")
-        
+
         assert self._optimizer_params[optimizer]
 
         if optimizer == "adam":
-            assert self._optimizer_params[optimizer]
             return AdamOpt(self._optimizer_params[optimizer])
+        elif optimizer == "SGD":
+            return SgdOpt(self._optimizer_params[optimizer])
+        elif optimizer == "RMSprop":
+            return RmsPropOpt(self._optimizer_params[optimizer])
+        elif optimizer == "AdamW":
+            return AdamwOpt(self._optimizer_params[optimizer])
+        elif optimizer == "Adadelta":
+            return AdaDeltaOpt(self._optimizer_params[optimizer])
+        elif optimizer == "Adagrad":
+            return AdaGradOpt(self._optimizer_params[optimizer])
+        elif optimizer == "Adamax":
+            return AdaMaxOpt(self._optimizer_params[optimizer])
+        elif optimizer == "Nadam":
+            return NadamOpt(self._optimizer_params[optimizer])
+        elif optimizer == "Ftrl":
+            return FtrlOpt(self._optimizer_params[optimizer])
         else:
             return optimizer